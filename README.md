--- conflicted
+++ resolved
@@ -1,37 +1,7 @@
-<<<<<<< HEAD
 
 # E-commerce data assistant: Injecting knowledge in seq2seq SQL generation
 
 This code is based on:
-=======
-*ServiceNow completed its acquisition of Element AI on January 8, 2021. All references to Element AI in the materials that are part of this project should refer to ServiceNow.*
-
-<p align="center">
-    <br>
-    <img alt="make it parse" src="https://repository-images.githubusercontent.com/401779782/c2f46be5-b74b-4620-ad64-57487be3b1ab" width="600"/>
-    <br>
-<p>
-<p align="center">
-    <a href="https://github.com/ElementAI/picard/actions/workflows/build.yml">
-        <img alt="build" src="https://github.com/ElementAI/picard/actions/workflows/build.yml/badge.svg?branch=main&event=push">
-    </a>
-    <a href="https://github.com/ElementAI/picard/blob/main/LICENSE">
-        <img alt="license" src="https://img.shields.io/github/license/ElementAI/picard.svg?color=blue">
-    </a>
-    <a href="https://paperswithcode.com/paper/picard-parsing-incrementally-for-constrained">
-        <img src="https://img.shields.io/endpoint.svg?url=https://paperswithcode.com/badge/picard-parsing-incrementally-for-constrained/text-to-sql-on-spider">
-    </a>
-    <a href="https://paperswithcode.com/paper/picard-parsing-incrementally-for-constrained">
-        <img src="https://img.shields.io/endpoint.svg?url=https://paperswithcode.com/badge/picard-parsing-incrementally-for-constrained/dialogue-state-tracking-on-cosql">
-    </a>
-</p>
-
-This is the official implementation of the following paper:
-
-[Torsten Scholak](https://twitter.com/tscholak), Nathan Schucher, Dzmitry Bahdanau. [PICARD - Parsing Incrementally for Constrained Auto-Regressive Decoding from Language Models](https://arxiv.org/abs/2109.05093). *Proceedings of the 2021 Conference on Empirical Methods in Natural Language Processing (EMNLP).*
-
-If you use this code, please cite:
->>>>>>> 6a252386
 
 ```bibtex
 @inproceedings{Scholak2021:PICARD,
@@ -46,261 +16,6 @@
 }
 ```
 
-<<<<<<< HEAD
-=======
-## Watch The Video
-
-[![Watch the video](https://img.youtube.com/vi/kTpixsr-37w/maxresdefault.jpg)](https://youtu.be/kTpixsr-37w)
-
-## Overview
-
-This code implements:
-
-* The PICARD algorithm for constrained decoding from language models.
-* A text-to-SQL semantic parser based on pre-trained sequence-to-sequence models and PICARD achieving state-of-the-art performance on both the [Spider](https://yale-lily.github.io/spider) and the [CoSQL](https://yale-lily.github.io/cosql) datasets. 
-
-## About PICARD
-
-> **TL;DR:** We introduce PICARD -- a new method for simple and effective constrained decoding from large pre-trained language models.
-> On the challenging Spider and CoSQL text-to-SQL datasets, PICARD significantly improves the performance of fine-tuned but otherwise unmodified T5 models.
-> Using PICARD, our T5-3B models achieved state-of-the-art performance on both Spider and CoSQL.
-
-In text-to-SQL translation, the goal is to translate a natural language question into a SQL query.
-There are two main challenges to this task:
-
-1. The generated SQL needs to be semantically correct, that is, correctly reflect the meaning of the question.
-2. The SQL also needs to be valid, that is, it must not result in an execution error.
-
-So far, there has been a trade-off between these two goals:
-The second problem can be solved by using a special decoder architecture that -- by construction -- always produces valid SQL.
-This is the approach taken by most prior work.
-Those decoders are called "constrained decoders", and they need to be trained from scratch on the text-to-SQL dataset.
-However, this limits the generality of the decoders, which is a problem for the first goal.
-
-A better approach would be to use a pre-trained encoder-decoder model and to constrain its decoder to produce valid SQL after fine-tuning the model on the text-to-SQL task.
-This is the approach taken by the PICARD algorithm.
-
-### How is PICARD different from existing constrained decoders?
-
-* It’s an incremental parsing algorithm that integrates with ordinary beam search.
-* It doesn’t require any training.
-* It doesn’t require modifying the model.
-* It works with any model that generates a sequence of tokens (including language models).
-* It doesn’t require a special vocabulary.
-* It works with character-, sub-word-, and word-level language models.
-
-### How does PICARD work?
-
-The following picture shows how PICARD is integrated with beam search.
-
-<p align="center">
-    <br>
-    <img src="beam_search_with_picard.svg" width="400"/>
-    <br>
-<p>
-
-Decoding starts from the left and proceeds to the right.
-The algorithm begins with a single token (usually `<s>`),
-and then keeps expanding the beam with hypotheses generated token-by-token by the decoder.
-At each decoding step and for each hypothesis,
-PICARD checks whether the next top-`k` tokens are valid.
-In the image above, only 3 token predictions are shown, and `k` is set to 2.
-Valid tokens (☑) are added to the beam. Invalid ones (☒) are discarded. The `k+1`-th, `k+2`-th, ... tokens are discarded, too.
-Like in normal beam search, the beam is pruned to contain only the top-`n` hypotheses.
-`n` is the beam size, and in the image above it is set to 2 as well.
-Hypotheses that are terminated with the end-of-sentence token (usually `</s>`) are not expanded further.
-The algorithm stops when the all hypotheses are terminated
-or when the maximum number of tokens has been reached.
-
-### How does PICARD know whether a token is valid?
-
-In PICARD, checking, accepting, and rejecting of tokens and token sequences is achieved through *parsing*.
-Parsing means that we attempt to assemble a data structure from the tokens
-that are currently in the beam or are about to be added to it.
-This data structure (and the parsing rules that are used to build it) encode the constraints we want to enforce.
-
-In the case of SQL, the data structure we parse to is the abstract syntax tree (AST) of the SQL query.
-The parsing rules are defined in a computer program called a parser.
-Database engines, such as PostgreSQL, MySQL, and SQLite, have their own built-in parser that they use internally to process SQL queries.
-For Spider and CoSQL,
-we have implemented a parser that supports a subset of the SQLite syntax and that checks additional constraints on the AST.
-In our implementation,
-the parsing rules are made up from simpler rules and primitives that are provided by a third-party parsing library.
-
-PICARD uses a parsing library called [attoparsec](https://hackage.haskell.org/package/attoparsec) that supports incremental input.
-This is a special capability that is not available in many other parsing libraries.
-You can feed attoparsec a string that represents only part of the expected input to parse.
-When parsing reaches the end of an input fragment,
-attoparsec will return a [continuation function](https://hackage.haskell.org/package/attoparsec-0.14.1/docs/Data-Attoparsec-Text.html#t:IResult)
-that can be used to continue parsing.
-Think of the continuation function as a suspended computation that can be resumed later.
-Input fragments can be parsed one after the other when they become available until the input is complete.
-
-Herein lies the key to PICARD:
-Incremental parsing of input fragments is exactly what we need to check tokens one by one during decoding.
-
-In PICARD,
-parsing is initialized with an empty string, and attoparsec will return the first continuation function.
-We then call that continuation function with all the token predictions we want to check in the first decoding step.
-For those tokens that are valid, the continuation function will return a new continuation function
-that we can use to continue parsing in the next decoding step.
-For those tokens that are invalid, the continuation function will return a failure value which cannot be used to continue parsing.
-Such failures are discarded and never end up in the beam.
-We repeat the process until the end of the input is reached.
-The input is complete once the model predicts the end-of-sentence token.
-When that happens, we finalize the parsing by calling the continuation function with an empty string.
-If the parsing is successful, it will return the final AST.
-If not, it will return a failure value.
-
-The parsing rules are described at a high level in the [PICARD paper](https://arxiv.org/abs/2109.05093).
-For details, see the PICARD code, specifically the [Language.SQL.SpiderSQL.Parse module](https://github.com/ElementAI/picard/blob/main/picard/src/Language/SQL/SpiderSQL/Parse.hs).
-
-### How well does PICARD work?
-
-Let's look at the numbers:
-
-#### On [Spider](https://yale-lily.github.io/spider)
-
-<table>
-  <tr>
-    <th rowspan=2 valign=bottom>URL</th>
-    <th rowspan=2 valign=bottom>Based on</th>
-    <th colspan=2>Exact-set Match Accuracy</th>
-    <th colspan=2>Execution Accuracy</th>
-  </tr>
-  <tr>
-    <th>Dev</th>
-    <th>Test</th>
-    <th>Dev</th>
-    <th>Test</th>
-  </tr>
-  <tr>
-    <td><b><a href="https://huggingface.co/tscholak/cxmefzzi">tscholak/cxmefzzi</a> w PICARD</b></td>
-    <td>T5-3B</td>
-    <td><b>75.5 %</b></td>
-    <td><b>71.9 %</b></td>
-    <td><b>79.3 %</b></td>
-    <td><b>75.1 %</b></td>
-  </tr>
-  <tr>
-    <td><a href="https://huggingface.co/tscholak/cxmefzzi">tscholak/cxmefzzi</a> w/o PICARD</td>
-    <td>T5-3B</td>
-    <td>71.5 %</td>
-    <td>68.0 %</td>
-    <td>74.4 %</td>
-    <td>70.1 %</td>
-  </tr>
-  <tr>
-    <td><a href="https://huggingface.co/tscholak/3vnuv1vf">tscholak/3vnuv1vf</a> w PICARD</td>
-    <td><a href="https://github.com/google-research/text-to-text-transfer-transformer/blob/main/released_checkpoints.md#lm-adapted-t511lm100k">t5.1.1.lm100k.large</a></td>
-    <td>74.8 %</td>
-    <td>—</td>
-    <td>79.2 %</td>
-    <td>—</td>
-  </tr>
-  <tr>
-    <td><a href="https://huggingface.co/tscholak/3vnuv1vf">tscholak/3vnuv1vf</a> w/o PICARD</td>
-    <td><a href="https://github.com/google-research/text-to-text-transfer-transformer/blob/main/released_checkpoints.md#lm-adapted-t511lm100k">t5.1.1.lm100k.large</a></td>
-    <td>71.2 %</td>
-    <td>—</td>
-    <td>74.4 %</td>
-    <td>—</td>
-  </tr>
-  <tr>
-    <td><a href="https://huggingface.co/tscholak/1wnr382e">tscholak/1wnr382e</a> w PICARD</td>
-    <td>T5-Large</td>
-    <td>69.1 %</td>
-    <td>—</td>
-    <td>72.9 %</td>
-    <td>—</td>
-  </tr>
-  <tr>
-    <td><a href="https://huggingface.co/tscholak/1wnr382e">tscholak/1wnr382e</a> w/o PICARD</td>
-    <td>T5-Large</td>
-    <td>65.3 %</td>
-    <td>—</td>
-    <td>67.2 %</td>
-    <td>—</td>
-  </tr>
-  <tr>
-    <td><a href="https://huggingface.co/tscholak/1zha5ono">tscholak/1zha5ono</a> w PICARD</td>
-    <td><a href="https://github.com/google-research/text-to-text-transfer-transformer/blob/main/released_checkpoints.md#lm-adapted-t511lm100k">t5.1.1.lm100k.base</a></td>
-    <td>66.6 %</td>
-    <td>—</td>
-    <td>68.4 %</td>
-    <td>—</td>
-  </tr>
-  <tr>
-    <td><a href="https://huggingface.co/tscholak/1zha5ono">tscholak/1zha5ono</a> w/o PICARD</td>
-    <td><a href="https://github.com/google-research/text-to-text-transfer-transformer/blob/main/released_checkpoints.md#lm-adapted-t511lm100k">t5.1.1.lm100k.base</a></td>
-    <td>59.4 %</td>
-    <td>—</td>
-    <td>60.0 %</td>
-    <td>—</td>
-  </tr>
-</table>
-
-Click on the links to download the models.
-<a href="https://huggingface.co/tscholak/cxmefzzi">tscholak/cxmefzzi</a> and <a href="https://huggingface.co/tscholak/1wnr382e">tscholak/1wnr382e</a>
-are the versions of the model that we used in our experiments for the paper, reported as T5-3B and T5-Large, respectively.
-<a href="https://huggingface.co/tscholak/cxmefzzi">tscholak/cxmefzzi</a>, <a href="https://huggingface.co/tscholak/3vnuv1vf">tscholak/3vnuv1vf</a>, and <a href="https://huggingface.co/tscholak/1zha5ono">tscholak/1zha5ono</a> were trained to use database content, whereas <a href="https://huggingface.co/tscholak/1wnr382e">tscholak/1wnr382e</a> was not.
-
-Note that, without PICARD, 12% of the SQL queries generated by <a href="https://huggingface.co/tscholak/cxmefzzi">tscholak/cxmefzzi</a> on Spider’s development set resulted in an execution error. With PICARD, this number decreased to 2%.
-
-#### On [CoSQL](https://yale-lily.github.io/cosql) Dialogue State Tracking
-
-<table>
-  <tr>
-    <th rowspan=2 valign=bottom>URL</th>
-    <th rowspan=2 valign=bottom>Based on</th>
-    <th colspan=2>Question Match Accuracy</th>
-    <th colspan=2>Interaction Match Accuracy</th>
-  </tr>
-  <tr>
-    <th>Dev</th>
-    <th>Test</th>
-    <th>Dev</th>
-    <th>Test</th>
-  </tr>
-  <tr>
-    <td><b><a href="https://huggingface.co/tscholak/2e826ioa">tscholak/2e826ioa</a> w PICARD</b></td>
-    <td>T5-3B</td>
-    <td><b>56.9 %</b></td>
-    <td><b>54.6 %</b></td>
-    <td><b>24.2 %</b></td>
-    <td><b>23.7 %</b></td>
-  </tr>
-  <tr>
-    <td><a href="https://huggingface.co/tscholak/2e826ioa">tscholak/2e826ioa</a> w/o PICARD</td>
-    <td>T5-3B</td>
-    <td>53.8 %</td>
-    <td>51.4 %</td>
-    <td>21.8 %</td>
-    <td>21.7 %</td>
-  </tr>
-  <tr>
-    <td><a href="https://huggingface.co/tscholak/2jrayxos">tscholak/2jrayxos</a> w PICARD</td>
-    <td><a href="https://github.com/google-research/text-to-text-transfer-transformer/blob/main/released_checkpoints.md#lm-adapted-t511lm100k">t5.1.1.lm100k.large</a></td>
-    <td>54.2 %</td>
-    <td>—</td>
-    <td>—</td>
-    <td>—</td>
-  </tr>
-  <tr>
-    <td><a href="https://huggingface.co/tscholak/2jrayxos">tscholak/2jrayxos</a> w/o PICARD</td>
-    <td><a href="https://github.com/google-research/text-to-text-transfer-transformer/blob/main/released_checkpoints.md#lm-adapted-t511lm100k">t5.1.1.lm100k.large</a></td>
-    <td>52.5 %</td>
-    <td>—</td>
-    <td>—</td>
-    <td>—</td>
-  </tr>
-</table>
-
-Click on the links to download the models. <a href="https://huggingface.co/tscholak/2e826ioa">tscholak/2e826ioa</a> is the version of the model that we used in our experiments for the paper, reported as T5-3B.
-
-## Quick Start
-
->>>>>>> 6a252386
 ### Prerequisites
 
 This repository uses git submodules. Clone it like this:
