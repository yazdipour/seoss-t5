--- conflicted
+++ resolved
@@ -95,11 +95,8 @@
             citation=_CITATION,
         )
 
-<<<<<<< HEAD
-=======
     def _split_generators(self, dl_manager: datasets.DownloadManager) -> List[datasets.SplitGenerator]:
         downloaded_filepath = dl_manager.download_and_extract(url_or_urls=_URL)
->>>>>>> 6a252386
 
 
     def _split_generators(self, dl_manager) -> List[datasets.SplitGenerator]:
