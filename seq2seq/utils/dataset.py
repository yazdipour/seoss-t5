from typing import Optional, List, Dict, Callable
from dataclasses import dataclass, field
from datasets.dataset_dict import DatasetDict
from datasets.arrow_dataset import Dataset
from transformers.training_args import TrainingArguments
from seq2seq.utils.bridge_content_encoder import get_database_matches
import re
import random


@dataclass
class DataTrainingArguments:
    """
    Arguments pertaining to what data we are going to input our model for training and eval.
    """

    overwrite_cache: bool = field(
        default=False,
        metadata={"help": "Overwrite the cached training and evaluation sets"},
    )
    preprocessing_num_workers: Optional[int] = field(
        default=None,
        metadata={"help": "The number of processes to use for the preprocessing."},
    )
    max_source_length: Optional[int] = field(
        default=512,
        metadata={
            "help": "The maximum total input sequence length after tokenization. Sequences longer "
            "than this will be truncated, sequences shorter will be padded."
        },
    )
    max_target_length: Optional[int] = field(
        default=512,
        metadata={
            "help": "The maximum total sequence length for target text after tokenization. Sequences longer "
            "than this will be truncated, sequences shorter will be padded."
        },
    )
    val_max_target_length: Optional[int] = field(
        default=None,
        metadata={
            "help": "The maximum total sequence length for validation target text after tokenization. Sequences longer "
            "than this will be truncated, sequences shorter will be padded. Will default to `max_target_length`."
            "This argument is also used to override the ``max_length`` param of ``model.generate``, which is used "
            "during ``evaluate`` and ``predict``."
        },
    )
    val_max_time: Optional[int] = field(
        default=None,
        metadata={
            "help": "The maximum allowed time in seconds for generation of one example. This setting can be used to stop "
            "generation whenever the full generation exceeds the specified amount of time."
        },
    )
    max_train_samples: Optional[int] = field(
        default=None,
        metadata={
            "help": "For debugging purposes or quicker training, truncate the number of training examples to this "
            "value if set."
        },
    )
    max_val_samples: Optional[int] = field(
        default=None,
        metadata={
            "help": "For debugging purposes or quicker training, truncate the number of validation or test examples to this "
            "value if set."
        },
    )
    num_beams: int = field(
        default=1,
        metadata={
            "help": "Number of beams to use for evaluation. This argument will be passed to ``model.generate``, "
            "which is used during ``evaluate`` and ``predict``."
        },
    )
    num_beam_groups: int = field(
        default=1,
        metadata={
            "help": "Number of beam groups to use for evaluation. This argument will be passed to ``model.generate``, "
            "which is used during ``evaluate`` and ``predict``."
        },
    )
    diversity_penalty: Optional[float] = field(
        default=None,
        metadata={
            "help": "Diversity penalty to use for evaluation. This argument will be passed to ``model.generate``, "
            "which is used during ``evaluate`` and ``predict``."
        },
    )
    num_return_sequences: Optional[int] = field(
        default=None,
        metadata={
            "help": "The number of sequences to generate during evaluation. This argument will be passed to "
            "``model.generate``, which is used during ``evaluate`` and ``predict``."
        },
    )
    ignore_pad_token_for_loss: bool = field(
        default=True,
        metadata={
            "help": "Whether or not to ignore the tokens corresponding to padded labels in the loss computation or not."
        },
    )
    source_prefix: Optional[str] = field(
        default=None,
        metadata={"help": "A prefix to add before every source text (useful for T5 models)."},
    )
    schema_serialization_type: str = field(
        default="peteshaw",
        metadata={"help": "Choose between ``verbose`` and ``peteshaw`` schema serialization."},
    )
    schema_serialization_randomized: bool = field(
        default=False,
        metadata={"help": "Whether or not to randomize the order of tables."},
    )
    schema_serialization_with_db_id: bool = field(
        default=True,
        metadata={"help": "Whether or not to add the database id to the context. Needed for Picard."},
    )
    schema_serialization_with_db_content: bool = field(
        default=True,
        metadata={"help": "Whether or not to use the database content to resolve field matches."},
    )
    schema_serialization_with_foreign_keys: str = field(
        default=False,
        metadata={"help": "Whether or not to include foreign keys in the schema"},
    )

    schema_serialization_with_db_description: str = field(
        default=False,
        metadata={"help": "Whether or not to include foreign keys in the schema"},
    )
    normalize_query: bool = field(default=True, metadata={"help": "Whether to normalize the SQL queries."})
    target_with_db_id: bool = field(
        default=True,
        metadata={"help": "Whether or not to add the database id to the target. Needed for Picard."},
    )

    def __post_init__(self):
        if self.val_max_target_length is None:
            self.val_max_target_length = self.max_target_length


@dataclass
class DataArguments:
    dataset: str = field(
        metadata={"help": "The dataset to be used. Choose between ``spider``, ``cosql``, or ``cosql+spider``, or ``spider_realistic``, or ``spider_syn``, or ``spider_dk``."},
    )
    dataset_paths: Dict[str, str] = field(
        default_factory=lambda: {
            "spider": "./seq2seq/datasets/spider",
            "spider_dk": "./seq2seq/datasets/spider_dk",
            "spider_syn": "./seq2seq/datasets/spider_syn",
            "cosql": "./seq2seq/datasets/cosql",
<<<<<<< HEAD
            "datasaur": "./seq2seq/datasets/datasaur",
=======
            "spider_realistic": "./seq2seq/datasets/spider_realistic",
            "spider_syn": "./seq2seq/datasets/spider_syn",
            "spider_dk": "./seq2seq/datasets/spider_dk"

>>>>>>> 6a252386
        },
        metadata={"help": "Paths of the dataset modules."},
    )
    metric_config: str = field(
        default="both",
        metadata={"help": "Choose between ``exact_match``, ``test_suite``, or ``both``."},
    )
    #we are referencing spider_realistic to spider metrics only as both use the main spider dataset as base.
    metric_paths: Dict[str, str] = field(
        default_factory=lambda: {
            "spider": "./seq2seq/metrics/spider",
<<<<<<< HEAD
            "spider_dk":"./seq2seq/metrics/spider",
            "spider_syn":"./seq2seq/metrics/spider",
            "cosql": "./seq2seq/metrics/cosql",
            "datasaur": "./seq2seq/metrics/datasaur",
=======
            "spider_realistic" : "./seq2seq/metrics/spider",
            "cosql": "./seq2seq/metrics/cosql",
            "spider_syn":"./seq2seq/metrics/spider",
            "spider_dk":"./seq2seq/metrics/spider"
>>>>>>> 6a252386
        },
        metadata={"help": "Paths of the metric modules."},
    )
    test_suite_db_dir: Optional[str] = field(
        default=None,
        metadata={"help": "Path to the test-suite databases."})
    data_config_file : Optional[str] = field(
        default=None,
        metadata={"help": "Path to data configuration file (specifying the database splits)"}
    )
    test_sections : Optional[List[str]] = field(
        default=None,
        metadata={"help": "Sections from the data config to use for testing"}
    )


@dataclass
class TrainSplit(object):
    dataset: Dataset
    schemas: Dict[str, dict]


@dataclass
class EvalSplit(object):
    dataset: Dataset
    examples: Dataset
    schemas: Dict[str, dict]


@dataclass
class DatasetSplits(object):
    train_split: Optional[TrainSplit]
    eval_split: Optional[EvalSplit]
    test_splits: Optional[Dict[str, EvalSplit]]
    schemas: Dict[str, dict]


def _get_schemas(examples: Dataset) -> Dict[str, dict]:
    schemas: Dict[str, dict] = dict()
    for ex in examples:
        if ex["db_id"] not in schemas:
            schemas[ex["db_id"]] = {
                "db_table_names": ex["db_table_names"],
                "db_column_names": ex["db_column_names"],
                "db_column_types": ex["db_column_types"],
                "db_primary_keys": ex["db_primary_keys"],
                "db_foreign_keys": ex["db_foreign_keys"],
            }
    return schemas


def _prepare_train_split(
    dataset: Dataset,
    data_training_args: DataTrainingArguments,
    add_serialized_schema: Callable[[dict], dict],
    pre_process_function: Callable[[dict, Optional[int], Optional[int]], dict],
) -> TrainSplit:
    schemas = _get_schemas(examples=dataset)
    dataset = dataset.map(
        add_serialized_schema,
        batched=False,
        num_proc=data_training_args.preprocessing_num_workers,
        load_from_cache_file=not data_training_args.overwrite_cache,
    )
    if data_training_args.max_train_samples is not None:
        dataset = dataset.select(range(data_training_args.max_train_samples))
    column_names = dataset.column_names
    dataset = dataset.map(
        lambda batch: pre_process_function(
            batch=batch,
            max_source_length=data_training_args.max_source_length,
            max_target_length=data_training_args.max_target_length,
        ),
        batched=True,
        num_proc=data_training_args.preprocessing_num_workers,
        remove_columns=column_names,
        load_from_cache_file=not data_training_args.overwrite_cache,
    )
    return TrainSplit(dataset=dataset, schemas=schemas)


def _prepare_eval_split(
    dataset: Dataset,
    data_training_args: DataTrainingArguments,
    add_serialized_schema: Callable[[dict], dict],
    pre_process_function: Callable[[dict, Optional[int], Optional[int]], dict],
) -> EvalSplit:
    if (data_training_args.max_val_samples is not None 
            and data_training_args.max_val_samples < len(dataset)):
        eval_examples = dataset.select(range(data_training_args.max_val_samples))
    else:
        eval_examples = dataset
    schemas = _get_schemas(examples=eval_examples)
    eval_dataset = eval_examples.map(
        add_serialized_schema,
        batched=False,
        num_proc=data_training_args.preprocessing_num_workers,
        load_from_cache_file=not data_training_args.overwrite_cache,
    )
    column_names = eval_dataset.column_names
    eval_dataset = eval_dataset.map(
        lambda batch: pre_process_function(
            batch=batch,
            max_source_length=data_training_args.max_source_length,
            max_target_length=data_training_args.val_max_target_length,
        ),
        batched=True,
        num_proc=data_training_args.preprocessing_num_workers,
        remove_columns=column_names,
        load_from_cache_file=not data_training_args.overwrite_cache,
    )
    return EvalSplit(dataset=eval_dataset, examples=eval_examples, schemas=schemas)


def prepare_splits(
    dataset_dict: DatasetDict,
    data_args: DataArguments,
    training_args: TrainingArguments,
    data_training_args: DataTrainingArguments,
    add_serialized_schema: Callable[[dict], dict],
    pre_process_function: Callable[[dict, Optional[int], Optional[int]], dict],
) -> DatasetSplits:
    train_split, eval_split, test_splits = None, None, None

    if training_args.do_train:
        train_split = _prepare_train_split(
            dataset_dict["train"],
            data_training_args=data_training_args,
            add_serialized_schema=add_serialized_schema,
            pre_process_function=pre_process_function,
        )

    if training_args.do_eval:
        eval_split = _prepare_eval_split(
            dataset_dict["validation"],
            data_training_args=data_training_args,
            add_serialized_schema=add_serialized_schema,
            pre_process_function=pre_process_function,
        )

    if training_args.do_predict:
        test_splits = {
            section: _prepare_eval_split(
                dataset_dict[section],
                data_training_args=data_training_args,
                add_serialized_schema=add_serialized_schema,
                pre_process_function=pre_process_function,
            )
            for section in data_args.test_sections
        }
        test_split_schemas = {}
        for split in test_splits.values():
            test_split_schemas.update(split.schemas)

    schemas = {
        **(train_split.schemas if train_split is not None else {}),
        **(eval_split.schemas if eval_split is not None else {}),
        **(test_split_schemas if test_splits is not None else {}),
    }

    return DatasetSplits(
        train_split=train_split, 
        eval_split=eval_split, 
        test_splits=test_splits, 
        schemas=schemas
    )


def normalize(query: str) -> str:
    def comma_fix(s):
        # Remove spaces in front of commas
        return s.replace(" , ", ", ")

    def white_space_fix(s):
        # Remove double and triple spaces
        return " ".join(s.split())

    def lower(s):
        # Convert everything except text between (single or double) quotation marks to lower case
        return re.sub(r"\b(?<!['\"])(\w+)(?!['\"])\b", lambda match: match.group(1).lower(), s)

    return comma_fix(white_space_fix(lower(query)))

def serialize_schema(
    question: str,
    db_path: str,
    db_id: str,
    db_column_names: Dict[str, str],
    db_table_names: List[str],
    db_foreign_keys:Dict[str, List[str]],
    db_primary_keys:Dict[str, List[str]],
    description: str,
    schema_serialization_type: str = "peteshaw",
    schema_serialization_randomized: bool = False,
    schema_serialization_with_db_id: bool = True,
    schema_serialization_with_db_content: bool = False,
    schema_serialization_with_foreign_keys: bool = False,
    schema_serialization_with_db_description:bool = True,
    normalize_query: bool = True,
) -> str:
    print(db_primary_keys)
    pair1 = db_foreign_keys['column_id']
    pair2 = db_foreign_keys['other_column_id']
    foreign = {}
# {'table_id': [-1, 0, 0, 0, 0, 0, 0, 0, 1, 1, 1, 1, 1, 1, 1, 2, 2, 2, 2, 2, 3, 3], 'column_name': ['*', 'Stadium_ID', 'Location', 'Name', 'Capacity', 'Highest', 'Lowest', 'Average', 'Singer_ID', 'Name', 'Country', 'Song_Name', 'Song_release_year', 'Age', 'Is_male', 'concert_ID', 'concert_Name', 'Theme', 'Stadium_ID', 'Year', 'concert_ID', 'Singer_ID']}


    desc_sep = " | description | "
    if schema_serialization_type == "verbose":
        db_id_str = "Database: {db_id}. "
        table_sep = ". "
        table_str = "Table: {table}. Columns: {columns}"
        column_sep = ", "
        column_str_with_values = "{column} ({values})"
        column_str_without_values = "{column}"
        value_sep = ", "
    elif schema_serialization_type == "peteshaw":
        # see https://github.com/google-research/language/blob/master/language/nqg/tasks/spider/append_schema.py#L42
        db_id_str = " | {db_id}"
        table_sep = ""
        table_str = " | {table} : {columns}"
        column_sep = " , "
        column_str_with_values = "{column} ( {values} )"
        column_str_without_values = "{column}"
        column_sep_key=" - "
        value_sep = " , "
    else:
        raise NotImplementedError

    def get_column_str(i: int, table_name: str, column_name: str) -> str:
        column_name_str = column_name.lower() if normalize_query else column_name
        column_str = ''
        if schema_serialization_with_db_content:
            matches = get_database_matches(
                question=question,
                table_name=table_name,
                column_name=column_name,
                db_path=(db_path + "/" + db_id + "/" + db_id + ".sqlite"),
            )
            if matches:
                column_str =  column_str_with_values.format(column=column_name_str, values=value_sep.join(matches))
            else:
                column_str = column_str_without_values.format(column=column_name_str)
        else:
            column_str =  column_str_without_values.format(column=column_name_str)

        no_or_both_primary_key = ( i in pair1 and pair2[pair1.index(i)] not in db_primary_keys['column_id'] or i in pair2 and pair1[pair2.index(i)] not in db_primary_keys['column_id']) and i not in db_primary_keys['column_id'] or ( i in pair1 and pair2[pair1.index(i)] in db_primary_keys['column_id'] or i in pair2 and pair1[pair2.index(i)] in db_primary_keys['column_id']) and i in db_primary_keys['column_id']

        column_ref_id = -1
        if i in pair1 and (pair2[pair1.index(i)] in db_primary_keys['column_id'] or no_or_both_primary_key):
          column_ref_id = pair2[pair1.index(i)]
        elif i in pair2 and (pair1[pair2.index(i)] in db_primary_keys['column_id'] or no_or_both_primary_key):
          column_ref_id = pair1[pair2.index(i)]
        
        if column_ref_id != -1:
            
            # primary_key_column = db_column_names['column_name'][column_ref_id]
            # primary_key_column = primary_key_column.lower() if normalize_query else primary_key_column

            primary_key_table = db_table_names[int(db_column_names['table_id'][column_ref_id])]
            primary_key_table = primary_key_table.lower() if normalize_query else primary_key_table

            column_str = column_str +  ' foreign key ' + primary_key_table + ' '# + '.' + primary_key_column +''


        
        return column_str
    tables = [
        table_str.format(
            table=table_name.lower() if normalize_query else table_name,
            columns=column_sep.join(
                map(
                    lambda y: get_column_str(i=y[0], table_name=table_name, column_name=y[1][1]),
                    filter(
                        lambda y: y[1][0] == table_id,
                        enumerate(zip(
                            db_column_names["table_id"],
                            db_column_names["column_name"],
                        )),
                    ),
                )
            ),
        )
        for table_id, table_name in enumerate(db_table_names)
    ]
    if schema_serialization_randomized:
        random.shuffle(tables)
    if schema_serialization_with_db_id:
        serialized_schema = db_id_str.format(db_id=db_id) + table_sep.join(tables)
    else:
        serialized_schema = table_sep.join(tables)
    if schema_serialization_with_db_description:
      serialized_schema += desc_sep + description
    print('serilizes: ' + serialized_schema)
    return serialized_schema

<|MERGE_RESOLUTION|>--- conflicted
+++ resolved
@@ -151,14 +151,11 @@
             "spider_dk": "./seq2seq/datasets/spider_dk",
             "spider_syn": "./seq2seq/datasets/spider_syn",
             "cosql": "./seq2seq/datasets/cosql",
-<<<<<<< HEAD
             "datasaur": "./seq2seq/datasets/datasaur",
-=======
             "spider_realistic": "./seq2seq/datasets/spider_realistic",
             "spider_syn": "./seq2seq/datasets/spider_syn",
             "spider_dk": "./seq2seq/datasets/spider_dk"
 
->>>>>>> 6a252386
         },
         metadata={"help": "Paths of the dataset modules."},
     )
@@ -170,17 +167,11 @@
     metric_paths: Dict[str, str] = field(
         default_factory=lambda: {
             "spider": "./seq2seq/metrics/spider",
-<<<<<<< HEAD
             "spider_dk":"./seq2seq/metrics/spider",
             "spider_syn":"./seq2seq/metrics/spider",
             "cosql": "./seq2seq/metrics/cosql",
             "datasaur": "./seq2seq/metrics/datasaur",
-=======
             "spider_realistic" : "./seq2seq/metrics/spider",
-            "cosql": "./seq2seq/metrics/cosql",
-            "spider_syn":"./seq2seq/metrics/spider",
-            "spider_dk":"./seq2seq/metrics/spider"
->>>>>>> 6a252386
         },
         metadata={"help": "Paths of the metric modules."},
     )
