import json
from typing import Callable, Tuple
import logging
import datasets.load
from datasets.dataset_dict import DatasetDict
from datasets.metric import Metric
from datasets.arrow_dataset import Dataset, concatenate_datasets
from transformers.tokenization_utils_fast import PreTrainedTokenizerFast
from transformers.training_args import TrainingArguments
from seq2seq.utils.args import ModelArguments
from seq2seq.utils.dataset import (
    DataArguments,
    DataTrainingArguments,
    DatasetSplits,
    TrainSplit,
    _prepare_train_split,
    prepare_splits,
)
from seq2seq.utils.spider import spider_add_serialized_schema, spider_pre_process_function
from seq2seq.utils.cosql import cosql_add_serialized_schema, cosql_pre_process_function

logger = logging.getLogger(__name__)


def _log_duplicate_count(dataset: Dataset, dataset_name: str, split: str) -> None:
    d = dataset.to_dict()
    d_t = [tuple((k, tuple(v)) for k, v in zip(d.keys(), vs)) for vs in zip(*d.values())]
    d_t_ = set(d_t)
    num_examples = len(d_t)
    duplicate_count = num_examples - len(d_t_)
    if duplicate_count > 0:
        logger.warning(
            f"The split ``{split}`` of the dataset ``{dataset_name}`` contains {duplicate_count} duplicates out of {num_examples} examples"
        )


def load_dataset(
    data_args: DataArguments,
    model_args: ModelArguments,
    data_training_args: DataTrainingArguments,
    training_args: TrainingArguments,
    tokenizer: PreTrainedTokenizerFast,
) -> Tuple[Metric, DatasetSplits]:
    _spider_dataset_dict: Callable[[], DatasetDict] = lambda: datasets.load.load_dataset(
        path=data_args.dataset_paths["spider"], cache_dir=model_args.cache_dir
    )
    _spider_metric: Callable[[], Metric] = lambda: datasets.load.load_metric(
        path=data_args.metric_paths["spider"], config_name=data_args.metric_config, test_suite_db_dir=data_args.test_suite_db_dir
    )
    _spider_add_serialized_schema = lambda ex: spider_add_serialized_schema(
        ex=ex,
        data_training_args=data_training_args,
    )
    _spider_pre_process_function = lambda batch, max_source_length, max_target_length: spider_pre_process_function(
        batch=batch,
        max_source_length=max_source_length,
        max_target_length=max_target_length,
        data_training_args=data_training_args,
        tokenizer=tokenizer,
    )

    _spider_dk_dataset_dict : Callable[[], DatasetDict] = lambda: datasets.load.load_dataset(
        path=data_args.dataset_paths['spider_dk'], cache_dir=model_args.cache_dir
    )
    _spider_dk_metric: Callable[[], Metric] = lambda: datasets.load.load_metric(
        path=data_args.metric_paths["spider_dk"], config_name=data_args.metric_config, test_suite_db_dir=data_args.test_suite_db_dir
    )
    _spider_syn_dataset_dict : Callable[[], DatasetDict] = lambda: datasets.load.load_dataset(
        path=data_args.dataset_paths['spider_syn'], cache_dir=model_args.cache_dir
    )
    _spider_syn_metric: Callable[[], Metric] = lambda: datasets.load.load_metric(
        path=data_args.metric_paths["spider_syn"], config_name=data_args.metric_config, test_suite_db_dir=data_args.test_suite_db_dir
    )

    _cosql_dataset_dict: Callable[[], DatasetDict] = lambda: datasets.load.load_dataset(
        path=data_args.dataset_paths["cosql"], cache_dir=model_args.cache_dir
    )
    _cosql_metric: Callable[[], Metric] = lambda: datasets.load.load_metric(
        path=data_args.metric_paths["cosql"], config_name=data_args.metric_config, test_suite_db_dir=data_args.test_suite_db_dir
    )
    _cosql_add_serialized_schema = lambda ex: cosql_add_serialized_schema(
        ex=ex,
        data_training_args=data_training_args,
    )
    _cosql_pre_process_function = lambda batch, max_source_length, max_target_length: cosql_pre_process_function(
        batch=batch,
        max_source_length=max_source_length,
        max_target_length=max_target_length,
        data_training_args=data_training_args,
        tokenizer=tokenizer,
    )
    #adding spider_realistic dataset, metric, using schema and preprocess funtions of spider as it is
    _spider_realistic_dataset_dict : Callable[[], DatasetDict] = lambda: datasets.load.load_dataset(
        path=data_args.dataset_paths['spider_realistic'], cache_dir=model_args.cache_dir
    )
    _spider_realistic_metric: Callable[[], Metric] = lambda: datasets.load.load_metric(
        path=data_args.metric_paths["spider_realistic"], config_name=data_args.metric_config, test_suite_db_dir=data_args.test_suite_db_dir
    )

    _spider_syn_dataset_dict : Callable[[], DatasetDict] = lambda: datasets.load.load_dataset(
        path=data_args.dataset_paths['spider_syn'], cache_dir=model_args.cache_dir
    )
    _spider_syn_metric: Callable[[], Metric] = lambda: datasets.load.load_metric(
        path=data_args.metric_paths["spider_syn"], config_name=data_args.metric_config, test_suite_db_dir=data_args.test_suite_db_dir
    )

    _spider_dk_dataset_dict : Callable[[], DatasetDict] = lambda: datasets.load.load_dataset(
        path=data_args.dataset_paths['spider_dk'], cache_dir=model_args.cache_dir
    )
    _spider_dk_metric: Callable[[], Metric] = lambda: datasets.load.load_metric(
        path=data_args.metric_paths["spider_dk"], config_name=data_args.metric_config, test_suite_db_dir=data_args.test_suite_db_dir
    )

    _datasaur_dataset_dict: Callable[[], DatasetDict] = lambda: datasets.load.load_dataset(
        path=data_args.dataset_paths["datasaur"], cache_dir=model_args.cache_dir
    )
    _datasaur_metric: Callable[[], Metric] = lambda: datasets.load.load_metric(
        path=data_args.metric_paths["datasaur"], config_name=data_args.metric_config, test_suite_db_dir=data_args.test_suite_db_dir
    )
    _datasaur_add_serialized_schema = lambda ex: spider_add_serialized_schema(
        ex=ex,
        data_training_args=data_training_args,
    )
    _datasaur_pre_process_function = lambda batch, max_source_length, max_target_length: spider_pre_process_function(
        batch=batch,
        max_source_length=max_source_length,
        max_target_length=max_target_length,
        data_training_args=data_training_args,
        tokenizer=tokenizer,
    )

    _prepare_splits_kwargs = {
        "data_args": data_args,
        "training_args": training_args,
        "data_training_args": data_training_args,
    }

    if data_args.dataset == "spider":
        metric = _spider_metric()
        dataset_splits = prepare_splits(
            dataset_dict=_spider_dataset_dict(),
            add_serialized_schema=_spider_add_serialized_schema,
            pre_process_function=_spider_pre_process_function,
            **_prepare_splits_kwargs,
        )
    elif data_args.dataset == "spider_dk":
        metric = _spider_dk_metric()
        dataset_splits = prepare_splits(
            dataset_dict= _spider_dk_dataset_dict(),
            add_serialized_schema=_spider_add_serialized_schema,
            pre_process_function=_spider_pre_process_function,
            **_prepare_splits_kwargs,
        )
    elif data_args.dataset == "cosql":
        metric = _cosql_metric()
        dataset_splits = prepare_splits(
            dataset_dict=_cosql_dataset_dict(),
            add_serialized_schema=_cosql_add_serialized_schema,
            pre_process_function=_cosql_pre_process_function,
            **_prepare_splits_kwargs,
        )
<<<<<<< HEAD
    elif data_args.dataset == "datasaur":
        metric = _datasaur_metric()
        dataset_splits = prepare_splits(
            dataset_dict=_datasaur_dataset_dict(),
            add_serialized_schema=_datasaur_add_serialized_schema,
            pre_process_function=_datasaur_pre_process_function,
=======
    elif data_args.dataset == "spider_realistic":
        metric = _spider_realistic_metric()
        dataset_splits = prepare_splits(
            dataset_dict= _spider_realistic_dataset_dict(),
            add_serialized_schema=_spider_add_serialized_schema,
            pre_process_function=_spider_pre_process_function,
            **_prepare_splits_kwargs,
        )
    elif data_args.dataset == "spider_dk":
        metric = _spider_dk_metric()
        dataset_splits = prepare_splits(
            dataset_dict= _spider_dk_dataset_dict(),
            add_serialized_schema=_spider_add_serialized_schema,
            pre_process_function=_spider_pre_process_function,
>>>>>>> 6a252386
            **_prepare_splits_kwargs,
        )
    elif data_args.dataset == "spider_syn":
        metric = _spider_syn_metric()
        dataset_splits = prepare_splits(
            dataset_dict= _spider_syn_dataset_dict(),
            add_serialized_schema=_spider_add_serialized_schema,
            pre_process_function=_spider_pre_process_function,
            **_prepare_splits_kwargs,
        )
    elif data_args.dataset == "cosql+spider":
        metric = _cosql_metric()
        cosql_dataset_splits = prepare_splits(
            dataset_dict=_cosql_dataset_dict(),
            add_serialized_schema=_cosql_add_serialized_schema,
            pre_process_function=_cosql_pre_process_function,
            **_prepare_splits_kwargs,
        )
        spider_training_split = (
            _prepare_train_split(
                dataset=_spider_dataset_dict()["train"],
                data_training_args=data_training_args,
                add_serialized_schema=_spider_add_serialized_schema,
                pre_process_function=_spider_pre_process_function,
            )
            if training_args.do_train
            else None
        )
        if cosql_dataset_splits.train_split is None and spider_training_split is None:
            train_split = None
        elif cosql_dataset_splits.train_split is None:
            train_split = spider_training_split
        elif spider_training_split is None:
            train_split = cosql_dataset_splits.train_split
        else:
            dataset: Dataset = concatenate_datasets(
                dsets=[cosql_dataset_splits.train_split.dataset, spider_training_split.dataset]
            )
            train_split = TrainSplit(
                dataset=dataset,
                schemas={**spider_training_split.schemas, **cosql_dataset_splits.train_split.schemas},
            )
        schemas = {
            **cosql_dataset_splits.schemas,
            **(spider_training_split.schemas if spider_training_split is not None else {}),
        }
        dataset_splits = DatasetSplits(
            train_split=train_split,
            eval_split=cosql_dataset_splits.eval_split,
            test_splits=cosql_dataset_splits.test_splits,
            schemas=schemas,
        )
    else:
        raise NotImplementedError()

    if dataset_splits.train_split is not None:
        _log_duplicate_count(dataset=dataset_splits.train_split.dataset, dataset_name=data_args.dataset, split="train")
    if dataset_splits.eval_split is not None:
        _log_duplicate_count(dataset=dataset_splits.eval_split.dataset, dataset_name=data_args.dataset, split="eval")
    if dataset_splits.test_splits is not None:
        for section, split in dataset_splits.test_splits.items():
            _log_duplicate_count(dataset=split.dataset, dataset_name=data_args.dataset, split=section)

    return metric, dataset_splits<|MERGE_RESOLUTION|>--- conflicted
+++ resolved
@@ -159,14 +159,14 @@
             pre_process_function=_cosql_pre_process_function,
             **_prepare_splits_kwargs,
         )
-<<<<<<< HEAD
     elif data_args.dataset == "datasaur":
         metric = _datasaur_metric()
         dataset_splits = prepare_splits(
             dataset_dict=_datasaur_dataset_dict(),
             add_serialized_schema=_datasaur_add_serialized_schema,
             pre_process_function=_datasaur_pre_process_function,
-=======
+            **_prepare_splits_kwargs,
+        )
     elif data_args.dataset == "spider_realistic":
         metric = _spider_realistic_metric()
         dataset_splits = prepare_splits(
@@ -181,7 +181,6 @@
             dataset_dict= _spider_dk_dataset_dict(),
             add_serialized_schema=_spider_add_serialized_schema,
             pre_process_function=_spider_pre_process_function,
->>>>>>> 6a252386
             **_prepare_splits_kwargs,
         )
     elif data_args.dataset == "spider_syn":
